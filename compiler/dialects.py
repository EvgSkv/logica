#!/usr/bin/python
#
# Copyright 2020 Google LLC
#
# Licensed under the Apache License, Version 2.0 (the "License");
# you may not use this file except in compliance with the License.
# You may obtain a copy of the License at
#
#      http://www.apache.org/licenses/LICENSE-2.0
#
# Unless required by applicable law or agreed to in writing, software
# distributed under the License is distributed on an "AS IS" BASIS,
# WITHOUT WARRANTIES OR CONDITIONS OF ANY KIND, either express or implied.
# See the License for the specific language governing permissions and
# limitations under the License.

"""SQL dialects."""

import copy

if '.' not in __package__:
  from compiler.dialect_libraries import bq_library
  from compiler.dialect_libraries import psql_library
  from compiler.dialect_libraries import sqlite_library
  from compiler.dialect_libraries import trino_library
  from compiler.dialect_libraries import presto_library
  from compiler.dialect_libraries import databricks_library
else:
  from ..compiler.dialect_libraries import bq_library
  from ..compiler.dialect_libraries import psql_library
  from ..compiler.dialect_libraries import sqlite_library
  from ..compiler.dialect_libraries import trino_library
  from ..compiler.dialect_libraries import presto_library
  from ..compiler.dialect_libraries import databricks_library

def Get(engine):
  return DIALECTS[engine]()


class Dialect(object):
  pass

  # Default methods:
  def MaybeCascadingDeletionWord(self):
    return ''  # No CASCADE is needed by default.
  
  def PredicateLiteral(self, predicate_name):
    return "'predicate_name:%s'" % predicate_name


class BigQueryDialect(Dialect):
  """BigQuery SQL dialect."""

  def Name(self):
    return 'BigQuery'

  def BuiltInFunctions(self):
    return {}

  def InfixOperators(self):
    return {
        '++': 'CONCAT(%s, %s)',
    }

  def Subscript(self, record, subscript, record_is_table):
    return '%s.%s' % (record, subscript)

  def LibraryProgram(self):
    return bq_library.library

  def UnnestPhrase(self):
    return 'UNNEST({0}) as {1}'

  def ArrayPhrase(self):
    return 'ARRAY[%s]'

  def GroupBySpecBy(self):
    return 'name'

  def DecorateCombineRule(self, rule, var):
    return rule

  def PredicateLiteral(self, predicate_name):
    return 'STRUCT("%s" AS predicate_name)' % predicate_name

  
class SqLiteDialect(Dialect):
  """SqLite SQL dialect."""

  def Name(self):
    return 'SqLite'

  def BuiltInFunctions(self):
    return {
        'Set': 'DistinctListAgg({0})',
        'Element': "JSON_EXTRACT({0}, '$[' || {1} || ']')",
        'Range': ('(select json_group_array(n) from (with recursive t as'
                  '(select 0 as n union all '
                  'select n + 1 as n from t where n + 1 < {0}) '
                  'select n from t) where n < {0})'),
        'ValueOfUnnested': '{0}.value',
        'List': 'JSON_GROUP_ARRAY({0})',
        'Size': 'JSON_ARRAY_LENGTH({0})',
        'Join': 'JOIN_STRINGS({0}, {1})',
        'Count': 'COUNT(DISTINCT {0})',
        'StringAgg': 'GROUP_CONCAT(%s)',
        'Sort': 'SortList({0})',
        'MagicalEntangle': 'MagicalEntangle({0}, {1})',
        'Format': 'Printf(%s)',
        'Least': 'MIN(%s)',
        'Greatest': 'MAX(%s)',
        'ToString': 'CAST(%s AS TEXT)',
    }

  def DecorateCombineRule(self, rule, var):
<<<<<<< HEAD
    """Resolving ambiguity of aggregation scope."""
    # Entangling result of aggregation with a variable that comes from a list
    # unnested inside a combine expression, to make it clear that aggregation
    # must be done in the combine.
    rule = copy.deepcopy(rule)

    rule['head']['record']['field_value'][0]['value'][
      'aggregation']['expression']['call'][
      'record']['field_value'][0]['value'] = (
      {
        'expression': {
          'call': {
            'predicate_name': 'MagicalEntangle',
            'record': {
              'field_value': [
                {
                  'field': 0,
                  'value': rule['head']['record']['field_value'][0]['value'][
                    'aggregation']['expression']['call'][
                      'record']['field_value'][0]['value']
                },
                {
                  'field': 1,
                  'value': {
                    'expression': {
                      'variable': {
                        'var_name': var
                      }
                    }
                  }
                }
              ]
            }
          }
        }
      }
    )

    if 'body' not in rule:
      rule['body'] = {'conjunction': {'conjunct': []}}
    rule['body']['conjunction']['conjunct'].append(
      {
        "inclusion": {
          "list": {
            "literal": {
              "the_list": {
                "element": [
                  {
                    "literal": {
                      "the_number": {
                        "number": "0"
                      }
                    }
                  }
                ]
              }
            }
          },
          "element": {
            "variable": {
              "var_name": var
            }
          }
        }
      }
    )
    return rule

=======
    return DecorateCombineRule(rule, var)
>>>>>>> 872b27ad

  def InfixOperators(self):
    return {
        '++': '(%s) || (%s)',
        '%' : '(%s) %% (%s)',
        'in': 'IN_LIST(%s, %s)'
    }

<<<<<<< HEAD
  def Subscript(self, record, subscript):
    return 'JSON_EXTRACT(%s, "$.%s")' % (record, subscript)

=======
  def Subscript(self, record, subscript, record_is_table):
    if record_is_table:
      return '%s.%s' % (record, subscript)
    else:
      return 'JSON_EXTRACT(%s, "$.%s")' % (record, subscript)
  
>>>>>>> 872b27ad
  def LibraryProgram(self):
    return sqlite_library.library

  def UnnestPhrase(self):
    return 'JSON_EACH({0}) as {1}'

  def ArrayPhrase(self):
    return 'JSON_ARRAY(%s)'

  def GroupBySpecBy(self):
    return 'expr'

class PostgreSQL(Dialect):
  """PostgreSQL SQL dialect."""

  def Name(self):
    return 'PostgreSQL'

  def BuiltInFunctions(self):
    return {
        'Range': '(SELECT ARRAY_AGG(x) FROM GENERATE_SERIES(0, {0} - 1) as x)',
        'ToString': 'CAST(%s AS TEXT)',
        'ToInt64': 'CAST(%s AS BIGINT)',
        'Element': '({0})[{1} + 1]',
        'Size': 'COALESCE(ARRAY_LENGTH({0}, 1), 0)',
        'Count': 'COUNT(DISTINCT {0})',
        'MagicalEntangle': '(CASE WHEN {1} = 0 THEN {0} ELSE NULL END)',
        'ArrayConcat': '{0} || {1}',
        'Split': 'STRING_TO_ARRAY({0}, {1})'
      }

  def InfixOperators(self):
    return {
        '++': 'CONCAT(%s, %s)',
    }

  def Subscript(self, record, subscript, record_is_table):
    return '(%s).%s' % (record, subscript)

  def LibraryProgram(self):
    return psql_library.library

  def UnnestPhrase(self):
    return 'UNNEST({0}) as {1}'

  def ArrayPhrase(self):
    return 'ARRAY[%s]'

  def GroupBySpecBy(self):
    return 'expr'

  def DecorateCombineRule(self, rule, var):
    return DecorateCombineRule(rule, var)
  
  def MaybeCascadingDeletionWord(self):
    return ' CASCADE'  # Need to cascade in PSQL.


class Trino(Dialect):
  """Trino analytic engine dialect."""

  def Name(self):
    return 'Trino'

  def BuiltInFunctions(self):
    return {
        'Range': 'SEQUENCE(0, %s - 1)',
        'ToString': 'CAST(%s AS VARCHAR)',
        'ToInt64': 'CAST(%s AS BIGINT)',
        'ToFloat64': 'CAST(%s AS DOUBLE)',
        'AnyValue': 'ARBITRARY(%s)',
        'ArrayConcat': '{0} || {1}'
    }

  def InfixOperators(self):
    return {
        '++': 'CONCAT(%s, %s)',
    }

  def Subscript(self, record, subscript, record_is_table):
    return '%s.%s' % (record, subscript)

  def LibraryProgram(self):
    return trino_library.library

  def UnnestPhrase(self):
    return 'UNNEST({0}) as pushkin({1})'

  def ArrayPhrase(self):
    return 'ARRAY[%s]'

  def GroupBySpecBy(self):
    return 'index'

  def DecorateCombineRule(self, rule, var):
    return rule


class Presto(Dialect):

  def Name(self):
    return 'Presto'

  def BuiltInFunctions(self):
    return {
        'Range': 'SEQUENCE(0, %s - 1)',
        'ToString': 'CAST(%s AS VARCHAR)',
        'ToInt64': 'CAST(%s AS BIGINT)',
        'ToFloat64': 'CAST(%s AS DOUBLE)',
        'AnyValue': 'ARBITRARY(%s)'
    }

  def InfixOperators(self):
    return {
        '++': 'CONCAT(%s, %s)',
    }

  def Subscript(self, record, subscript, record_is_table):
    return '%s.%s' % (record, subscript)

  def LibraryProgram(self):
    return presto_library.library

  def UnnestPhrase(self):
    return 'UNNEST({0}) as pushkin({1})'

  def ArrayPhrase(self):
    return 'ARRAY[%s]'

  def GroupBySpecBy(self):
    return 'index'

  def DecorateCombineRule(self, rule, var):
    return rule

def DecorateCombineRule(rule, var):
  """Resolving ambiguity of aggregation scope."""
  # Entangling result of aggregation with a variable that comes from a list
  # unnested inside a combine expression, to make it clear that aggregation
  # must be done in the combine. 
  rule = copy.deepcopy(rule)

  rule['head']['record']['field_value'][0]['value'][
    'aggregation']['expression']['call'][
    'record']['field_value'][0]['value'] = (
    {
      'expression': {
        'call': {
          'predicate_name': 'MagicalEntangle',
          'record': {
            'field_value': [
              {
                'field': 0,
                'value': rule['head']['record']['field_value'][0]['value'][
                  'aggregation']['expression']['call'][
                    'record']['field_value'][0]['value']      
              },
              {
                'field': 1,
                'value': {
                  'expression': {
                    'variable': {
                      'var_name': var
                    }
                  }
                }
              }
            ]
          }
        }
      }
    }
  )

  if 'body' not in rule:
    rule['body'] = {'conjunction': {'conjunct': []}}
  rule['body']['conjunction']['conjunct'].append(
    {
      "inclusion": {
        "list": {
          "literal": {
            "the_list": {
              "element": [
                {
                  "literal": {
                    "the_number": {
                      "number": "0"
                    }
                  }
                }
              ]
            }
          }
        },
        "element": {
          "variable": {
            "var_name": var
          }
        }
      }
    }      
  )
  return rule

class Databricks(Dialect):
    """Databricks dialect"""

    #TODO: add DATEDIFF and NOW function

    def Name(self):
        return 'Databricks'

    def BuiltInFunctions(self):
        return {
            'ToString': 'CAST(%s AS STRING)',
            'ToInt64': 'CAST(%s AS BIGINT)',
            'ToFloat64': 'CAST(%s AS DOUBLE)',
            'AnyValue': 'ANY_VALUE(%s)',
            'ILike': '({0}::string ILIKE {1})',
            'Like': '({0}::string LIKE {1})',
            'Replace': 'REPLACE({0}::string, {1}, {2})',
            'ArrayConcat': 'ARRAY_JOIN({0}, {1})',
            'JsonExtract': 'GET_JSON_OBJECT({0}, {1})',
            'JsonExtractScalar': 'GET_JSON_OBJECT({0}, {1})',
            'Length': 'ARRAY_SIZE(%s)',
            'DateDiff': 'DATEDIFF({0}, {1}, {2})',
            'IsNull': '({0} IS NULL)',
            'LogicalOr': 'BOOL_OR(%s)',
            'LogicalAnd': 'BOOL AND(%s)'
        }

    def InfixOperators(self):
        return {
            '++': 'CONCAT(%s, %s)',
            'in': 'ARRAY_CONTAINS(%s, %s)'
        }

    def Subscript(self, record, subscript):
        return '%s.%s' % (record, subscript)

    def LibraryProgram(self):
        return databricks_library.library

    def UnnestPhrase(self):
        return 'explode({0}) AS pushkin({1})'

    def ArrayPhrase(self):
        return 'ARRAY(%s)'

    def GroupBySpecBy(self):
        return 'index'

    def DecorateCombineRule(self, rule, var):
        return rule

DIALECTS = {
    'bigquery': BigQueryDialect,
    'sqlite': SqLiteDialect,
    'psql': PostgreSQL,
    'presto': Presto,
    'trino': Trino,
    'databricks': Databricks
}
<|MERGE_RESOLUTION|>--- conflicted
+++ resolved
@@ -113,78 +113,7 @@
     }
 
   def DecorateCombineRule(self, rule, var):
-<<<<<<< HEAD
-    """Resolving ambiguity of aggregation scope."""
-    # Entangling result of aggregation with a variable that comes from a list
-    # unnested inside a combine expression, to make it clear that aggregation
-    # must be done in the combine.
-    rule = copy.deepcopy(rule)
-
-    rule['head']['record']['field_value'][0]['value'][
-      'aggregation']['expression']['call'][
-      'record']['field_value'][0]['value'] = (
-      {
-        'expression': {
-          'call': {
-            'predicate_name': 'MagicalEntangle',
-            'record': {
-              'field_value': [
-                {
-                  'field': 0,
-                  'value': rule['head']['record']['field_value'][0]['value'][
-                    'aggregation']['expression']['call'][
-                      'record']['field_value'][0]['value']
-                },
-                {
-                  'field': 1,
-                  'value': {
-                    'expression': {
-                      'variable': {
-                        'var_name': var
-                      }
-                    }
-                  }
-                }
-              ]
-            }
-          }
-        }
-      }
-    )
-
-    if 'body' not in rule:
-      rule['body'] = {'conjunction': {'conjunct': []}}
-    rule['body']['conjunction']['conjunct'].append(
-      {
-        "inclusion": {
-          "list": {
-            "literal": {
-              "the_list": {
-                "element": [
-                  {
-                    "literal": {
-                      "the_number": {
-                        "number": "0"
-                      }
-                    }
-                  }
-                ]
-              }
-            }
-          },
-          "element": {
-            "variable": {
-              "var_name": var
-            }
-          }
-        }
-      }
-    )
-    return rule
-
-=======
     return DecorateCombineRule(rule, var)
->>>>>>> 872b27ad
 
   def InfixOperators(self):
     return {
@@ -193,18 +122,12 @@
         'in': 'IN_LIST(%s, %s)'
     }
 
-<<<<<<< HEAD
-  def Subscript(self, record, subscript):
-    return 'JSON_EXTRACT(%s, "$.%s")' % (record, subscript)
-
-=======
   def Subscript(self, record, subscript, record_is_table):
     if record_is_table:
       return '%s.%s' % (record, subscript)
     else:
       return 'JSON_EXTRACT(%s, "$.%s")' % (record, subscript)
   
->>>>>>> 872b27ad
   def LibraryProgram(self):
     return sqlite_library.library
 

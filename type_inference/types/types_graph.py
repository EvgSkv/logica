from collections import defaultdict

from parser_py.parse import HeritageAwareString
from type_inference.types.edge import Edge
from type_inference.types.expression import Literal, Variable


def _to_dict(obj, ignore_keys=None):
  if isinstance(obj, HeritageAwareString):
    return str(obj)

  if isinstance(obj, Literal):
    return type(obj).__name__

  if not hasattr(obj, "__dict__"):
    return obj

  result = obj.__dict__
  return {k: _to_dict(v, ignore_keys) for k, v in result.items() if not ignore_keys or k not in ignore_keys}


class TypesGraph:
  def __init__(self):
    self.expression_connections = defaultdict(lambda: defaultdict(list))
<<<<<<< HEAD
    self.expression_type = dict()
    self.edges = []
=======
>>>>>>> 6c127b61

  def connect(self, edge: Edge):
    self.edges.append(edge)
    first_expression, second_expression = edge.vertices
    self.expression_connections[first_expression][second_expression].append(edge)
    self.expression_connections[second_expression][first_expression].append(edge)

  def __or__(self, other):
    if not isinstance(other, TypesGraph):
      raise TypeError("unsupported operation - both must be of type TypesGraph")

    result = TypesGraph()
    result.expression_connections = self.expression_connections

    for key1, subdict in other.expression_connections.items():
      for key2, value in subdict.items():
        result.expression_connections[key1][key2].extend(value)

    return result

  @property
  def head_defined(self):
    return (k for k in self.expression_connections.keys() if isinstance(k, Variable))

  def to_serializable_edges_list(self):
    return [_to_dict(e, ("vertices",)) for e in self.to_edges_list()]

  def to_edges_list(self):
    return {edge for i in self.expression_connections.values() for edges in i.values() for edge in edges}<|MERGE_RESOLUTION|>--- conflicted
+++ resolved
@@ -22,11 +22,8 @@
 class TypesGraph:
   def __init__(self):
     self.expression_connections = defaultdict(lambda: defaultdict(list))
-<<<<<<< HEAD
     self.expression_type = dict()
     self.edges = []
-=======
->>>>>>> 6c127b61
 
   def connect(self, edge: Edge):
     self.edges.append(edge)

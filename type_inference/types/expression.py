--- conflicted
+++ resolved
@@ -39,36 +39,19 @@
 
 
 class PredicateFieldAddressing(Expression):
-<<<<<<< HEAD
-  _predicates_counter = 0
-
-  def __init__(self):
-    super().__init__()
-    self._id = PredicateFieldAddressing._predicates_counter
-    PredicateFieldAddressing._predicates_counter += 1
-
-  def __eq__(self, other):
-    return super().__eq__(other) and self._id == other._id
-=======
   pass
->>>>>>> 6c127b61
 
 
 class PredicateAddressing(PredicateFieldAddressing):
   def __init__(self, predicate_name: str, field: str):
     super().__init__()
     self.predicate_name = predicate_name
-<<<<<<< HEAD
-    self.field = field
-    if predicate_name in inferred_rules:
-      self.type = inferred_rules[predicate_name][field]
-=======
-
     if isinstance(field, int):
       self.field = f"col{field}"
     else:
       self.field = field
->>>>>>> 6c127b61
+    if predicate_name in inferred_rules:
+      self.type = inferred_rules[predicate_name][self.field]
 
   def __eq__(self, other):
     return super().__eq__(other) and self.predicate_name == other.predicate_name and self.field == other.field
@@ -98,15 +81,11 @@
 
 class Variable(Expression):
   def __init__(self, variable_name):
-<<<<<<< HEAD
-    super().__init__()
-    self.variable_name = variable_name
-=======
     if isinstance(variable_name, int):
       self.variable_name = f"col{variable_name}"
     else:
       self.variable_name = variable_name
->>>>>>> 6c127b61
+    super().__init__()
 
   def __eq__(self, other):
     return super().__eq__(other) and self.variable_name == other.variable_name

--- conflicted
+++ resolved
@@ -135,15 +135,10 @@
 FROM logica_test.INFORMATION_SCHEMA.COLUMNS
 GROUP BY table_name
 HAVING table_name IN UNNEST(@tables);''', job_config)
-<<<<<<< HEAD
-    # pandas and db-dtypes is required for method to_dataframe
-    columns = {table: json.loads(type) for table, type in query.to_dataframe().set_index('table_name').to_dict()['columns'].items()}
-=======
     data_by_table_name = query.to_dataframe().set_index('table_name')
     columns_by_table_name = data_by_table_name.to_dict()['columns']
     columns = {table: json.loads(type)
                for table, type in columns_by_table_name}
->>>>>>> d1a1f1c5
 
     resulting_rule_lines = []
 

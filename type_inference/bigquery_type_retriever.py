#!/usr/bin/python
#
# Copyright 2023 Logica Authors
#
# Licensed under the Apache License, Version 2.0 (the "License");
# you may not use this file except in compliance with the License.
# You may obtain a copy of the License at
#
#      http://www.apache.org/licenses/LICENSE-2.0
#
# Unless required by applicable law or agreed to in writing, software
# distributed under the License is distributed on an "AS IS" BASIS,
# WITHOUT WARRANTIES OR CONDITIONS OF ANY KIND, either express or implied.
# See the License for the specific language governing permissions and
# limitations under the License.

import re

if '.' not in __package__:
  from type_inference import bigquery_type_parser
  from type_inference import unknown_bigquery_type_exception
else:
<<<<<<< HEAD
  from ..type_inference import bigquery_type_parser
=======
  import bigquery_type_parser
  import unknown_bigquery_type_exception
>>>>>>> d1a1f1c5


class BigQueryTypeRetriever:
  """For all given types builds its string representation as composition of Logica's primitive types."""
  def __init__(self):
    self.array_regexp = re.compile(r'ARRAY<(.*)>')
    self.struct_regexp = re.compile(r'STRUCT<(.*)>')
    self.name_to_type_cache = dict()

  def UnpackTypeWithCaching(self, type: str) -> str:
    if type not in self.name_to_type_cache:
      self.name_to_type_cache[type] = self.UnpackType(type)

    return self.name_to_type_cache[type]

  def UnpackType(self, type: str) -> str:
    def ParseBigQueryStruct(type):
      nesting_level = 0
      start_index = 0
      fields = {}
      field_name = ''

      for index, char in enumerate(type):
        if char == '<':
          nesting_level += 1
        elif char == '>':
          nesting_level -= 1
        elif nesting_level == 0:
          if char == ' ':
            field_name = type[start_index:index].lstrip()
            start_index = index + 1
          elif char == ',':
            fields[field_name] = type[start_index:index].lstrip()
            start_index = index + 1

      fields[field_name] = type[start_index:].lstrip()
      return fields

    result = bigquery_type_parser.BigQueryTypeToLogicaType(type)

    if result:
      return result

    array_match = self.array_regexp.match(type)

    if array_match:
      return '[%s]' % self.UnpackTypeWithCaching(array_match.group(1))

    struct_match = self.struct_regexp.match(type)

    if struct_match:
      fields_dict = ParseBigQueryStruct(struct_match.group(1))
      fields = (f'{field_name}: {self.UnpackTypeWithCaching(field_type)}'
                for field_name, field_type in fields_dict.items())
      return '{%s}' % (', '.join(fields))

    raise unknown_bigquery_type_exception.UnknownBigQueryTypeException(type)<|MERGE_RESOLUTION|>--- conflicted
+++ resolved
@@ -20,12 +20,8 @@
   from type_inference import bigquery_type_parser
   from type_inference import unknown_bigquery_type_exception
 else:
-<<<<<<< HEAD
   from ..type_inference import bigquery_type_parser
-=======
-  import bigquery_type_parser
-  import unknown_bigquery_type_exception
->>>>>>> d1a1f1c5
+  from ..type_inference import unknown_bigquery_type_exception
 
 
 class BigQueryTypeRetriever:

--- conflicted
+++ resolved
@@ -16,40 +16,24 @@
       self.all_edges.extend(graph.ToEdgesSet())
     self.MergeGraphs(graphs)
 
-<<<<<<< HEAD
-  def FindField(self, field_name: str, graph: TypesGraph):
-    tmp_var = Variable(field_name)
-    edge = list(graph.expression_connections[tmp_var].values())[0][0]
-    if edge.vertices[0] == tmp_var:
-=======
-
   def FindField(self, predicate_addressing: PredicateAddressing, graph: TypesGraph):
     edge = list(graph.expression_connections[predicate_addressing].values())[0][0]
     if edge.vertices[0] == predicate_addressing:
->>>>>>> 2ee9719f
       return edge.vertices[0]
     else:
       return edge.vertices[1]
 
   def MergeGraphs(self, graphs: dict):
     edges_to_add = []
-<<<<<<< HEAD
-    for g in graphs.values():
-      for p in g.expression_connections.keys():
-        if isinstance(p, PredicateAddressing) and p.type == AnyType():
+    for predicate_name, graph in graphs.items():
+      for p in graph.expression_connections:
+        if isinstance(p, PredicateAddressing) and p.type == AnyType() and p.predicate_name != predicate_name:
           if p.predicate_name in graphs:
             to_link = self.FindField(p.field, graphs[p.predicate_name])
             edges_to_add.append(Equality(p, to_link, (-1, -1)))
           else:
             column_info = self.inspector.TryGetColumnsInfo(p.predicate_name)
             p.type = column_info[p.field]
-=======
-    for predicate_name, graph in graphs.items():
-      for p in graph.expression_connections:
-        if isinstance(p, PredicateAddressing) and p.type == AnyType() and p.predicate_name != predicate_name:
-          to_link = self.FindField(p, graphs[p.predicate_name])
-          edges_to_add.append(Equality(p, to_link, (-1, -1)))
->>>>>>> 2ee9719f
     self.all_edges.extend(edges_to_add)
 
   def Infer(self):
